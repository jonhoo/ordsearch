--- conflicted
+++ resolved
@@ -460,8 +460,6 @@
         }
         assert_eq!(x.find_gte(257), None);
     }
-<<<<<<< HEAD
-=======
 
     #[test]
     fn check_mask() {
@@ -472,251 +470,4 @@
         assert_eq!(prefetch_mask(4), 0b111);
         assert_eq!(prefetch_mask(usize::max_value()), usize::max_value());
     }
-}
-
-#[cfg(all(feature = "nightly", test))]
-mod b {
-    use super::OrderedCollection;
-    use std::collections::BTreeSet;
-    use test::black_box;
-    use test::Bencher;
-
-    // these benchmarks borrow from https://github.com/rust-lang/rust/pull/45333
-
-    enum Cache {
-        L1,
-        L2,
-        L3,
-    }
-
-    impl Cache {
-        pub fn size(&self) -> usize {
-            match *self {
-                Cache::L1 => 1000,      // 8kb
-                Cache::L2 => 10_000,    // 80kb
-                Cache::L3 => 1_000_000, // 8Mb
-            }
-        }
-    }
-
-    #[inline]
-    fn nodup_usize(i: usize) -> usize {
-        i
-    }
-
-    #[inline]
-    fn nodup_u8(i: usize) -> u8 {
-        nodup_usize(i) as u8
-    }
-
-    #[inline]
-    fn nodup_u32(i: usize) -> u32 {
-        nodup_usize(i) as u32
-    }
-
-    #[inline]
-    fn dup_usize(i: usize) -> usize {
-        i / 16 * 16
-    }
-
-    #[inline]
-    fn dup_u8(i: usize) -> u8 {
-        dup_usize(i) as u8
-    }
-
-    #[inline]
-    fn dup_u32(i: usize) -> u32 {
-        dup_usize(i) as u32
-    }
-
-    macro_rules! construction_benches {
-        ($t:ident, $v:ident) => {
-            mod $v {
-                use super::*;
-
-                /// `dup()` and `nodup()` must be not inlined to make sure
-                /// we will have the same machine code for different sizes of a test payload
-                #[inline(never)]
-                fn dup(c: Cache, b: &mut Bencher) {
-                    let mk = concat_idents!(make_, $t);
-                    let mapper = concat_idents!(dup_, $v);
-                    bench_construction!(c, mk, mapper, b);
-                }
-
-                #[inline(never)]
-                fn nodup(c: Cache, b: &mut Bencher) {
-                    let mk = concat_idents!(make_, $t);
-                    let mapper = concat_idents!(nodup_, $v);
-                    bench_construction!(c, mk, mapper, b);
-                }
-
-                #[bench]
-                fn l1(b: &mut Bencher) {
-                    nodup(Cache::L1, b);
-                }
-
-                #[bench]
-                fn l2(b: &mut Bencher) {
-                    nodup(Cache::L2, b);
-                }
-
-                #[bench]
-                fn l1_dup(b: &mut Bencher) {
-                    dup(Cache::L1, b);
-                }
-
-                #[bench]
-                fn l2_dup(b: &mut Bencher) {
-                    dup(Cache::L2, b);
-                }
-            }
-        };
-    }
-
-    macro_rules! search_benches {
-        ($t:ident, $v:ident) => {
-            mod $v {
-                use super::*;
-                /// `dup()` and `nodup()` must be not inlined to make sure
-                /// we will have the same machine code for different sizes of a test payload
-                #[inline(never)]
-                fn nodup(c: Cache, b: &mut Bencher) {
-                    let mk = concat_idents!(make_, $t);
-                    let s = concat_idents!(search_, $t);
-                    let mapper = concat_idents!(nodup_, $v);
-                    bench_search!(c, mk, s, mapper, b);
-                }
-
-                #[inline(never)]
-                fn dup(c: Cache, b: &mut Bencher) {
-                    let mk = concat_idents!(make_, $t);
-                    let s = concat_idents!(search_, $t);
-                    let mapper = concat_idents!(dup_, $v);
-                    bench_search!(c, mk, s, mapper, b);
-                }
-
-                #[bench]
-                fn l1(b: &mut Bencher) {
-                    nodup(Cache::L1, b);
-                }
-
-                #[bench]
-                fn l2(b: &mut Bencher) {
-                    nodup(Cache::L2, b);
-                }
-
-                #[bench]
-                fn l3(b: &mut Bencher) {
-                    nodup(Cache::L3, b);
-                }
-
-                #[bench]
-                fn l1_dup(b: &mut Bencher) {
-                    dup(Cache::L1, b);
-                }
-
-                #[bench]
-                fn l2_dup(b: &mut Bencher) {
-                    dup(Cache::L2, b);
-                }
-
-                #[bench]
-                fn l3_dup(b: &mut Bencher) {
-                    dup(Cache::L3, b);
-                }
-            }
-        };
-    }
-
-    macro_rules! benches {
-        ($t:ident) => {
-            mod $t {
-                pub use super::*;
-                mod construction {
-                    pub use super::*;
-                    construction_benches!($t, u8);
-                    construction_benches!($t, u32);
-                    construction_benches!($t, usize);
-                }
-                mod search {
-                    pub use super::*;
-                    search_benches!($t, u8);
-                    search_benches!($t, u32);
-                    search_benches!($t, usize);
-                }
-            }
-        };
-    }
-
-    macro_rules! bench_construction {
-        ($cache:expr, $make:ident, $mapper:ident, $b:ident) => {
-            let size = black_box($cache.size());
-            let mut v: Vec<_> = (0..size).map(&$mapper).collect();
-            let mut r = 0usize;
-
-            $b.iter(|| {
-                for e in v.iter_mut() {
-                    r = r.wrapping_mul(1664525).wrapping_add(1013904223);
-                    *e = $mapper(r % size);
-                }
-                black_box($make(&mut v));
-            });
-        };
-    }
-
-    macro_rules! bench_search {
-        ($cache:expr, $make:ident, $search:ident, $mapper:ident, $b:ident) => {
-            let size = black_box($cache.size());
-            // Generating only even numbers as a payload to provide ~50% hit ratio in a benchmark
-            let mut v: Vec<_> = (0..size).map(|x| $mapper(x * 2)).collect();
-            let mut r = 0usize;
-
-            let c = $make(&mut v);
-            $b.iter(move || {
-                // LCG constants from https://en.wikipedia.org/wiki/Numerical_Recipes.
-                r = r.wrapping_mul(1664525).wrapping_add(1013904223);
-                // Lookup the whole range to get 50% hits and 50% misses.
-                let x = $mapper(r % size);
-
-                black_box($search(&c, x));
-            });
-        };
-    }
-
-    fn make_this<T: Ord + Copy>(v: &mut Vec<T>) -> OrderedCollection<T> {
-        v.sort_unstable();
-        OrderedCollection::from_sorted_iter(v.iter().copied())
-    }
-
-    fn search_this<T: Ord>(c: &OrderedCollection<T>, x: T) -> Option<&T> {
-        c.find_gte(x).map(|v| &*v)
-    }
-
-    benches!(this);
-
-    fn make_btreeset<T: Ord + Copy>(v: &mut Vec<T>) -> BTreeSet<T> {
-        use std::iter::FromIterator;
-        BTreeSet::from_iter(v.iter().copied())
-    }
-
-    fn search_btreeset<T: Ord>(c: &BTreeSet<T>, x: T) -> Option<&T> {
-        use std::collections::Bound;
-        c.range((Bound::Included(x), Bound::Unbounded))
-            .next()
-            .map(|v| &*v)
-    }
-
-    benches!(btreeset);
-
-    fn make_sorted_vec<T: Ord>(v: &mut Vec<T>) -> &[T] {
-        v.sort_unstable();
-        &v[..]
-    }
-
-    fn search_sorted_vec<'a, T: Ord>(c: &'a &[T], x: T) -> Option<&'a T> {
-        c.binary_search(&x).ok().map(|i| &c[i])
-    }
-
-    benches!(sorted_vec);
->>>>>>> b80b1651
 }